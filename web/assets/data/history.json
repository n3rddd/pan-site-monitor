{
  "玩偶": {
    "https://wogg.xxooo.cf": [
      {
        "timestamp": "2025-09-20T08:00:21.061936",
        "status": "up",
        "latency": 0.812084,
        "is_best": true
      },
      {
        "timestamp": "2025-09-20T10:00:24.973184",
        "status": "up",
        "latency": 0.794466,
        "is_best": true
      },
      {
        "timestamp": "2025-09-20T11:00:21.446557",
        "status": "up",
        "latency": 0.777617,
        "is_best": true
      },
      {
        "timestamp": "2025-09-20T12:00:23.388090",
        "status": "up",
        "latency": 0.792078,
        "is_best": true
      },
      {
        "timestamp": "2025-09-20T13:00:22.479208",
        "status": "up",
        "latency": 0.779478,
        "is_best": true
      },
      {
        "timestamp": "2025-09-20T14:00:24.342514",
        "status": "up",
        "latency": 0.794242,
        "is_best": true
      },
      {
        "timestamp": "2025-09-20T15:00:27.738307",
        "status": "up",
        "latency": 0.802867,
        "is_best": true
      },
      {
        "timestamp": "2025-09-20T16:00:26.380303",
        "status": "up",
        "latency": 0.784131,
        "is_best": true
      },
      {
        "timestamp": "2025-09-20T17:00:23.787407",
        "status": "up",
        "latency": 0.807492,
        "is_best": true
      },
      {
        "timestamp": "2025-09-20T18:00:22.554821",
        "status": "up",
        "latency": 0.823798,
        "is_best": false
      },
      {
        "timestamp": "2025-09-20T19:00:24.555773",
        "status": "up",
        "latency": 0.81141,
        "is_best": false
      },
      {
        "timestamp": "2025-09-20T20:00:25.580229",
        "status": "up",
        "latency": 0.797669,
        "is_best": true
      },
      {
        "timestamp": "2025-09-20T21:00:34.357406",
        "status": "up",
        "latency": 1.817256,
        "is_best": false
      },
      {
        "timestamp": "2025-09-20T22:00:30.230954",
        "status": "up",
        "latency": 0.798901,
        "is_best": true
      },
      {
        "timestamp": "2025-09-20T23:00:35.991569",
        "status": "up",
        "latency": 0.797672,
        "is_best": true
      },
      {
        "timestamp": "2025-09-21T00:00:34.819501",
        "status": "up",
        "latency": 1.626696,
        "is_best": false
      },
      {
        "timestamp": "2025-09-21T01:00:28.418114",
        "status": "up",
        "latency": 0.835784,
        "is_best": false
      },
      {
        "timestamp": "2025-09-21T02:00:31.816371",
        "status": "up",
        "latency": 0.808007,
        "is_best": true
      },
      {
        "timestamp": "2025-09-21T03:00:23.131299",
        "status": "up",
        "latency": 0.786864,
        "is_best": true
      },
      {
        "timestamp": "2025-09-21T04:00:26.314580",
        "status": "up",
        "latency": 0.800719,
        "is_best": true
      },
      {
        "timestamp": "2025-09-21T05:00:27.022713",
        "status": "up",
        "latency": 0.805842,
        "is_best": true
      },
      {
        "timestamp": "2025-09-21T06:00:25.115821",
        "status": "up",
        "latency": 0.779933,
        "is_best": true
      },
      {
        "timestamp": "2025-09-21T07:03:12.979318",
        "status": "up",
        "latency": 0.788786,
        "is_best": true
      },
      {
        "timestamp": "2025-09-21T07:50:32.185707",
        "status": "up",
        "latency": 0.779819,
        "is_best": true
      }
    ],
    "https://wogg.333232.xyz": [
      {
        "timestamp": "2025-09-20T08:00:21.061936",
        "status": "up",
        "latency": 0.917118,
        "is_best": false
      },
      {
        "timestamp": "2025-09-20T10:00:24.973184",
        "status": "up",
        "latency": 0.931456,
        "is_best": false
      },
      {
        "timestamp": "2025-09-20T11:00:21.446557",
        "status": "up",
        "latency": 0.841105,
        "is_best": false
      },
      {
        "timestamp": "2025-09-20T12:00:23.388090",
        "status": "up",
        "latency": 0.836179,
        "is_best": false
      },
      {
        "timestamp": "2025-09-20T13:00:22.479208",
        "status": "up",
        "latency": 0.83468,
        "is_best": false
      },
      {
        "timestamp": "2025-09-20T14:00:24.342514",
        "status": "up",
        "latency": 0.943883,
        "is_best": false
      },
      {
        "timestamp": "2025-09-20T15:00:27.738307",
        "status": "up",
        "latency": 0.920423,
        "is_best": false
      },
      {
        "timestamp": "2025-09-20T16:00:26.380303",
        "status": "up",
        "latency": 0.837432,
        "is_best": false
      },
      {
        "timestamp": "2025-09-20T17:00:23.787407",
        "status": "up",
        "latency": 0.915783,
        "is_best": false
      },
      {
        "timestamp": "2025-09-20T18:00:22.554821",
        "status": "up",
        "latency": 0.89484,
        "is_best": false
      },
      {
        "timestamp": "2025-09-20T19:00:24.555773",
        "status": "up",
        "latency": 0.829322,
        "is_best": false
      },
      {
        "timestamp": "2025-09-20T20:00:25.580229",
        "status": "up",
        "latency": 0.918674,
        "is_best": false
      },
      {
        "timestamp": "2025-09-20T21:00:34.357406",
        "status": "up",
        "latency": 1.716664,
        "is_best": false
      },
      {
        "timestamp": "2025-09-20T22:00:30.230954",
        "status": "up",
        "latency": 2.083142,
        "is_best": false
      },
      {
        "timestamp": "2025-09-20T23:00:35.991569",
        "status": "up",
        "latency": 0.845227,
        "is_best": false
      },
      {
        "timestamp": "2025-09-21T00:00:34.819501",
        "status": "up",
        "latency": 0.915086,
        "is_best": false
      },
      {
        "timestamp": "2025-09-21T01:00:28.418114",
        "status": "up",
        "latency": 0.825952,
        "is_best": true
      },
      {
        "timestamp": "2025-09-21T02:00:31.816371",
        "status": "up",
        "latency": 0.851364,
        "is_best": false
      },
      {
        "timestamp": "2025-09-21T03:00:23.131299",
        "status": "up",
        "latency": 0.827379,
        "is_best": false
      },
      {
        "timestamp": "2025-09-21T04:00:26.314580",
        "status": "up",
        "latency": 0.831514,
        "is_best": false
      },
      {
        "timestamp": "2025-09-21T05:00:27.022713",
        "status": "up",
        "latency": 1.18262,
        "is_best": false
      },
      {
        "timestamp": "2025-09-21T06:00:25.115821",
        "status": "up",
        "latency": 0.84854,
        "is_best": false
      },
      {
        "timestamp": "2025-09-21T07:03:12.979318",
        "status": "up",
        "latency": 0.913259,
        "is_best": false
      },
      {
        "timestamp": "2025-09-21T07:50:32.185707",
        "status": "up",
        "latency": 0.894338,
        "is_best": false
      }
    ],
    "https://www.wogg.one": [
      {
        "timestamp": "2025-09-20T08:00:21.061936",
        "status": "up",
        "latency": 0.916249,
        "is_best": false
      },
      {
        "timestamp": "2025-09-20T10:00:24.973184",
        "status": "up",
        "latency": 0.849967,
        "is_best": false
      },
      {
        "timestamp": "2025-09-20T11:00:21.446557",
        "status": "up",
        "latency": 0.84472,
        "is_best": false
      },
      {
        "timestamp": "2025-09-20T12:00:23.388090",
        "status": "up",
        "latency": 0.918353,
        "is_best": false
      },
      {
        "timestamp": "2025-09-20T13:00:22.479208",
        "status": "up",
        "latency": 0.92241,
        "is_best": false
      },
      {
        "timestamp": "2025-09-20T14:00:24.342514",
        "status": "up",
        "latency": 0.82421,
        "is_best": false
      },
      {
        "timestamp": "2025-09-20T15:00:27.738307",
        "status": "up",
        "latency": 0.806693,
        "is_best": false
      },
      {
        "timestamp": "2025-09-20T16:00:26.380303",
        "status": "up",
        "latency": 0.898136,
        "is_best": false
      },
      {
        "timestamp": "2025-09-20T17:00:23.787407",
        "status": "up",
        "latency": 0.809264,
        "is_best": false
      },
      {
        "timestamp": "2025-09-20T18:00:22.554821",
        "status": "up",
        "latency": 0.904469,
        "is_best": false
      },
      {
        "timestamp": "2025-09-20T19:00:24.555773",
        "status": "up",
        "latency": 0.809564,
        "is_best": true
      },
      {
        "timestamp": "2025-09-20T20:00:25.580229",
        "status": "up",
        "latency": 0.832498,
        "is_best": false
      },
      {
        "timestamp": "2025-09-20T21:00:34.357406",
        "status": "up",
        "latency": 0.79203,
        "is_best": true
      },
      {
        "timestamp": "2025-09-20T22:00:30.230954",
        "status": "up",
        "latency": 0.996737,
        "is_best": false
      },
      {
        "timestamp": "2025-09-20T23:00:35.991569",
        "status": "up",
        "latency": 0.862069,
        "is_best": false
      },
      {
        "timestamp": "2025-09-21T00:00:34.819501",
        "status": "up",
        "latency": 0.942227,
        "is_best": false
      },
      {
        "timestamp": "2025-09-21T01:00:28.418114",
        "status": "up",
        "latency": 0.903646,
        "is_best": false
      },
      {
        "timestamp": "2025-09-21T02:00:31.816371",
        "status": "up",
        "latency": 0.931541,
        "is_best": false
      },
      {
        "timestamp": "2025-09-21T03:00:23.131299",
        "status": "up",
        "latency": 0.825066,
        "is_best": false
      },
      {
        "timestamp": "2025-09-21T04:00:26.314580",
        "status": "up",
        "latency": 0.814819,
        "is_best": false
      },
      {
        "timestamp": "2025-09-21T05:00:27.022713",
        "status": "up",
        "latency": 0.93349,
        "is_best": false
      },
      {
        "timestamp": "2025-09-21T06:00:25.115821",
        "status": "up",
        "latency": 0.926405,
        "is_best": false
      },
      {
        "timestamp": "2025-09-21T07:03:12.979318",
        "status": "up",
        "latency": 0.949332,
        "is_best": false
      },
      {
        "timestamp": "2025-09-21T07:50:32.185707",
        "status": "up",
        "latency": 0.829944,
        "is_best": false
      }
    ],
    "https://www.wogg.lol": [
      {
        "timestamp": "2025-09-20T08:00:21.061936",
        "status": "up",
        "latency": 0.919651,
        "is_best": false
      },
      {
        "timestamp": "2025-09-20T10:00:24.973184",
        "status": "up",
        "latency": 0.925183,
        "is_best": false
      },
      {
        "timestamp": "2025-09-20T11:00:21.446557",
        "status": "up",
        "latency": 0.812983,
        "is_best": false
      },
      {
        "timestamp": "2025-09-20T12:00:23.388090",
        "status": "up",
        "latency": 0.810142,
        "is_best": false
      },
      {
        "timestamp": "2025-09-20T13:00:22.479208",
        "status": "up",
        "latency": 0.983376,
        "is_best": false
      },
      {
        "timestamp": "2025-09-20T14:00:24.342514",
        "status": "up",
        "latency": 0.897069,
        "is_best": false
      },
      {
        "timestamp": "2025-09-20T15:00:27.738307",
        "status": "up",
        "latency": 0.820974,
        "is_best": false
      },
      {
        "timestamp": "2025-09-20T16:00:26.380303",
        "status": "up",
        "latency": 0.900474,
        "is_best": false
      },
      {
        "timestamp": "2025-09-20T17:00:23.787407",
        "status": "up",
        "latency": 0.890379,
        "is_best": false
      },
      {
        "timestamp": "2025-09-20T18:00:22.554821",
        "status": "up",
        "latency": 0.816339,
        "is_best": true
      },
      {
        "timestamp": "2025-09-20T19:00:24.555773",
        "status": "up",
        "latency": 0.900316,
        "is_best": false
      },
      {
        "timestamp": "2025-09-20T20:00:25.580229",
        "status": "up",
        "latency": 0.808531,
        "is_best": false
      },
      {
        "timestamp": "2025-09-20T21:00:34.357406",
        "status": "up",
        "latency": 1.021319,
        "is_best": false
      },
      {
        "timestamp": "2025-09-20T22:00:30.230954",
        "status": "up",
        "latency": 0.801826,
        "is_best": false
      },
      {
        "timestamp": "2025-09-20T23:00:35.991569",
        "status": "up",
        "latency": 0.826341,
        "is_best": false
      },
      {
        "timestamp": "2025-09-21T00:00:34.819501",
        "status": "up",
        "latency": 0.834744,
        "is_best": true
      },
      {
        "timestamp": "2025-09-21T01:00:28.418114",
        "status": "up",
        "latency": 0.994964,
        "is_best": false
      },
      {
        "timestamp": "2025-09-21T02:00:31.816371",
        "status": "up",
        "latency": 0.911389,
        "is_best": false
      },
      {
        "timestamp": "2025-09-21T03:00:23.131299",
        "status": "up",
        "latency": 0.826481,
        "is_best": false
      },
      {
        "timestamp": "2025-09-21T04:00:26.314580",
        "status": "up",
        "latency": 0.839593,
        "is_best": false
      },
      {
        "timestamp": "2025-09-21T05:00:27.022713",
        "status": "up",
        "latency": 0.827664,
        "is_best": false
      },
      {
        "timestamp": "2025-09-21T06:00:25.115821",
        "status": "up",
        "latency": 0.825448,
        "is_best": false
      },
      {
        "timestamp": "2025-09-21T07:03:12.979318",
        "status": "up",
        "latency": 0.916796,
        "is_best": false
      },
      {
        "timestamp": "2025-09-21T07:50:32.185707",
        "status": "up",
        "latency": 0.887471,
        "is_best": false
      }
    ]
  },
  "木偶": {
    "https://666.666291.xyz": [
      {
        "timestamp": "2025-09-20T08:00:21.061936",
        "status": "up",
        "latency": 0.36663,
        "is_best": false
      },
      {
        "timestamp": "2025-09-20T10:00:24.973184",
        "status": "up",
        "latency": 1.761596,
        "is_best": false
      },
      {
        "timestamp": "2025-09-20T11:00:21.446557",
        "status": "up",
        "latency": 0.481375,
        "is_best": false
      },
      {
        "timestamp": "2025-09-20T12:00:23.388090",
        "status": "up",
        "latency": 1.24853,
        "is_best": false
      },
      {
        "timestamp": "2025-09-20T13:00:22.479208",
        "status": "up",
        "latency": 0.63634,
        "is_best": false
      },
      {
        "timestamp": "2025-09-20T14:00:24.342514",
        "status": "up",
        "latency": 1.260147,
        "is_best": false
      },
      {
        "timestamp": "2025-09-20T15:00:27.738307",
        "status": "up",
        "latency": 0.613993,
        "is_best": false
      },
      {
        "timestamp": "2025-09-20T16:00:26.380303",
        "status": "up",
        "latency": 1.293195,
        "is_best": false
      },
      {
        "timestamp": "2025-09-20T17:00:23.787407",
        "status": "up",
        "latency": 1.191753,
        "is_best": false
      },
      {
        "timestamp": "2025-09-20T18:00:22.554821",
        "status": "up",
        "latency": 1.019867,
        "is_best": false
      },
      {
        "timestamp": "2025-09-20T19:00:24.555773",
        "status": "up",
        "latency": 3.248601,
        "is_best": false
      },
      {
        "timestamp": "2025-09-20T20:00:25.580229",
        "status": "up",
        "latency": 0.502473,
        "is_best": true
      },
      {
        "timestamp": "2025-09-20T21:00:34.357406",
        "status": "up",
        "latency": 0.726548,
        "is_best": false
      },
      {
        "timestamp": "2025-09-20T22:00:30.230954",
        "status": "up",
        "latency": 0.618713,
        "is_best": false
      },
      {
        "timestamp": "2025-09-20T23:00:35.991569",
        "status": "up",
        "latency": 0.925658,
        "is_best": false
      },
      {
        "timestamp": "2025-09-21T00:00:34.819501",
        "status": "up",
        "latency": 0.333321,
        "is_best": true
      },
      {
        "timestamp": "2025-09-21T01:00:28.418114",
        "status": "up",
        "latency": 0.339998,
        "is_best": true
      },
      {
        "timestamp": "2025-09-21T02:00:31.816371",
        "status": "up",
        "latency": 0.477358,
        "is_best": false
      },
      {
        "timestamp": "2025-09-21T03:00:23.131299",
        "status": "up",
        "latency": 0.336258,
        "is_best": false
      },
      {
        "timestamp": "2025-09-21T04:00:26.314580",
        "status": "up",
        "latency": 0.489232,
        "is_best": true
      },
      {
        "timestamp": "2025-09-21T05:00:27.022713",
        "status": "up",
        "latency": 0.342725,
        "is_best": false
      },
      {
        "timestamp": "2025-09-21T06:00:25.115821",
        "status": "up",
        "latency": 0.471445,
        "is_best": false
      },
      {
        "timestamp": "2025-09-21T07:03:12.979318",
        "status": "up",
        "latency": 0.314097,
        "is_best": true
      },
      {
        "timestamp": "2025-09-21T07:50:32.185707",
        "status": "up",
        "latency": 0.349005,
        "is_best": false
      }
    ],
    "https://www.muou.asia/": [
      {
        "timestamp": "2025-09-20T08:00:21.061936",
        "status": "up",
        "latency": 0.341964,
        "is_best": false
      },
      {
        "timestamp": "2025-09-20T10:00:24.973184",
        "status": "up",
        "latency": 0.919299,
        "is_best": false
      },
      {
        "timestamp": "2025-09-20T11:00:21.446557",
        "status": "up",
        "latency": 0.46342,
        "is_best": false
      },
      {
        "timestamp": "2025-09-20T12:00:23.388090",
        "status": "up",
        "latency": 0.560746,
        "is_best": false
      },
      {
        "timestamp": "2025-09-20T13:00:22.479208",
        "status": "up",
        "latency": 0.557895,
        "is_best": true
      },
      {
        "timestamp": "2025-09-20T14:00:24.342514",
        "status": "up",
        "latency": 0.67543,
        "is_best": false
      },
      {
        "timestamp": "2025-09-20T15:00:27.738307",
        "status": "up",
        "latency": 0.547179,
        "is_best": true
      },
      {
        "timestamp": "2025-09-20T16:00:26.380303",
        "status": "up",
        "latency": 0.722766,
        "is_best": true
      },
      {
        "timestamp": "2025-09-20T17:00:23.787407",
        "status": "up",
        "latency": 0.551396,
        "is_best": false
      },
      {
        "timestamp": "2025-09-20T18:00:22.554821",
        "status": "up",
        "latency": 0.533152,
        "is_best": true
      },
      {
        "timestamp": "2025-09-20T19:00:24.555773",
        "status": "up",
        "latency": 0.817188,
        "is_best": true
      },
      {
        "timestamp": "2025-09-20T20:00:25.580229",
        "status": "up",
        "latency": 0.569621,
        "is_best": false
      },
      {
        "timestamp": "2025-09-20T21:00:34.357406",
        "status": "up",
        "latency": 0.366251,
        "is_best": true
      },
      {
        "timestamp": "2025-09-20T22:00:30.230954",
        "status": "up",
        "latency": 0.571195,
        "is_best": true
      },
      {
        "timestamp": "2025-09-20T23:00:35.991569",
        "status": "up",
        "latency": 0.460452,
        "is_best": false
      },
      {
        "timestamp": "2025-09-21T00:00:34.819501",
        "status": "up",
        "latency": 0.424056,
        "is_best": false
      },
      {
        "timestamp": "2025-09-21T01:00:28.418114",
        "status": "up",
        "latency": 0.34695,
        "is_best": false
      },
      {
        "timestamp": "2025-09-21T02:00:31.816371",
        "status": "up",
        "latency": 1.377274,
        "is_best": false
      },
      {
        "timestamp": "2025-09-21T03:00:23.131299",
        "status": "up",
        "latency": 0.342982,
        "is_best": false
      },
      {
        "timestamp": "2025-09-21T04:00:26.314580",
        "status": "up",
        "latency": 0.769191,
        "is_best": false
      },
      {
        "timestamp": "2025-09-21T05:00:27.022713",
        "status": "up",
        "latency": 0.326421,
        "is_best": true
      },
      {
        "timestamp": "2025-09-21T06:00:25.115821",
        "status": "up",
        "latency": 0.487306,
        "is_best": false
      },
      {
        "timestamp": "2025-09-21T07:03:12.979318",
        "status": "up",
        "latency": 0.321609,
        "is_best": false
      },
      {
        "timestamp": "2025-09-21T07:50:32.185707",
        "status": "up",
        "latency": 0.326299,
        "is_best": true
      }
    ],
    "https://www.muou.site/": [
      {
        "timestamp": "2025-09-20T08:00:21.061936",
        "status": "up",
        "latency": 0.333457,
        "is_best": true
      },
      {
        "timestamp": "2025-09-20T10:00:24.973184",
        "status": "up",
        "latency": 0.458553,
        "is_best": true
      },
      {
        "timestamp": "2025-09-20T11:00:21.446557",
        "status": "up",
        "latency": 0.423174,
        "is_best": true
      },
      {
        "timestamp": "2025-09-20T12:00:23.388090",
        "status": "up",
        "latency": 0.522362,
        "is_best": true
      },
      {
        "timestamp": "2025-09-20T13:00:22.479208",
        "status": "up",
        "latency": 0.611284,
        "is_best": false
      },
      {
        "timestamp": "2025-09-20T14:00:24.342514",
        "status": "up",
        "latency": 0.5051,
        "is_best": true
      },
      {
        "timestamp": "2025-09-20T15:00:27.738307",
        "status": "up",
        "latency": 0.891792,
        "is_best": false
      },
      {
        "timestamp": "2025-09-20T16:00:26.380303",
        "status": "up",
        "latency": 1.088058,
        "is_best": false
      },
      {
        "timestamp": "2025-09-20T17:00:23.787407",
        "status": "up",
        "latency": 0.511719,
        "is_best": true
      },
      {
        "timestamp": "2025-09-20T18:00:22.554821",
        "status": "up",
        "latency": 0.613116,
        "is_best": false
      },
      {
        "timestamp": "2025-09-20T19:00:24.555773",
        "status": "up",
        "latency": 1.158766,
        "is_best": false
      },
      {
        "timestamp": "2025-09-20T20:00:25.580229",
        "status": "up",
        "latency": 0.523546,
        "is_best": false
      },
      {
        "timestamp": "2025-09-20T21:00:34.357406",
        "status": "up",
        "latency": 0.439275,
        "is_best": false
      },
      {
        "timestamp": "2025-09-20T22:00:30.230954",
        "status": "up",
        "latency": 0.70996,
        "is_best": false
      },
      {
        "timestamp": "2025-09-20T23:00:35.991569",
        "status": "up",
        "latency": 0.456976,
        "is_best": true
      },
      {
        "timestamp": "2025-09-21T00:00:34.819501",
        "status": "up",
        "latency": 0.415452,
        "is_best": false
      },
      {
        "timestamp": "2025-09-21T01:00:28.418114",
        "status": "up",
        "latency": 0.402704,
        "is_best": false
      },
      {
        "timestamp": "2025-09-21T02:00:31.816371",
        "status": "up",
        "latency": 0.412627,
        "is_best": true
      },
      {
        "timestamp": "2025-09-21T03:00:23.131299",
        "status": "up",
        "latency": 0.330825,
        "is_best": true
      },
      {
        "timestamp": "2025-09-21T04:00:26.314580",
        "status": "up",
        "latency": 0.79138,
        "is_best": false
      },
      {
        "timestamp": "2025-09-21T05:00:27.022713",
        "status": "up",
        "latency": 0.335409,
        "is_best": false
      },
      {
        "timestamp": "2025-09-21T06:00:25.115821",
        "status": "up",
        "latency": 0.395905,
        "is_best": true
      },
      {
        "timestamp": "2025-09-21T07:03:12.979318",
        "status": "up",
        "latency": 0.345572,
        "is_best": false
<<<<<<< HEAD
      }
    ]
  },
  "蜡笔": {
"https://feimao666.fun": [
=======
      },
      {
        "timestamp": "2025-09-21T07:50:32.185707",
        "status": "up",
        "latency": 0.335305,
        "is_best": false
      }
    ]
  },
  "蜡笔": {
    "https://feimao666.fun": [
>>>>>>> f1c69c7f
      {
        "timestamp": "2025-09-20T08:00:21.061936",
        "status": "up",
        "latency": 0.671465,
        "is_best": false
      },
      {
        "timestamp": "2025-09-20T10:00:24.973184",
        "status": "up",
        "latency": 0.639172,
        "is_best": false
      },
      {
        "timestamp": "2025-09-20T11:00:21.446557",
        "status": "up",
        "latency": 0.654544,
        "is_best": false
      },
      {
        "timestamp": "2025-09-20T12:00:23.388090",
        "status": "up",
        "latency": 0.651792,
        "is_best": false
      },
      {
        "timestamp": "2025-09-20T13:00:22.479208",
        "status": "up",
        "latency": 0.650158,
        "is_best": false
      },
      {
        "timestamp": "2025-09-20T14:00:24.342514",
        "status": "up",
        "latency": 0.890157,
        "is_best": false
      },
      {
        "timestamp": "2025-09-20T15:00:27.738307",
        "status": "up",
        "latency": 0.662168,
        "is_best": false
      },
      {
        "timestamp": "2025-09-20T16:00:26.380303",
        "status": "up",
        "latency": 1.240462,
        "is_best": false
      },
      {
        "timestamp": "2025-09-20T17:00:23.787407",
        "status": "up",
        "latency": 0.633353,
        "is_best": false
      },
      {
        "timestamp": "2025-09-20T18:00:22.554821",
        "status": "up",
        "latency": 0.649233,
        "is_best": false
      },
      {
        "timestamp": "2025-09-20T19:00:24.555773",
        "status": "up",
        "latency": 0.647685,
        "is_best": false
      },
      {
        "timestamp": "2025-09-20T20:00:25.580229",
        "status": "up",
        "latency": 0.665576,
        "is_best": false
      },
      {
        "timestamp": "2025-09-20T21:00:34.357406",
        "status": "up",
        "latency": 2.262111,
        "is_best": false
      },
      {
        "timestamp": "2025-09-20T22:00:30.230954",
        "status": "up",
        "latency": 0.69143,
        "is_best": false
      },
      {
        "timestamp": "2025-09-20T23:00:35.991569",
        "status": "up",
        "latency": 0.650323,
        "is_best": false
      },
      {
        "timestamp": "2025-09-21T00:00:34.819501",
        "status": "up",
        "latency": 0.638395,
        "is_best": false
      },
      {
        "timestamp": "2025-09-21T01:00:28.418114",
        "status": "up",
        "latency": 0.644995,
        "is_best": false
      },
      {
        "timestamp": "2025-09-21T02:00:31.816371",
        "status": "up",
        "latency": 0.669737,
        "is_best": false
      },
      {
        "timestamp": "2025-09-21T03:00:23.131299",
        "status": "up",
        "latency": 0.650244,
        "is_best": false
      },
      {
        "timestamp": "2025-09-21T04:00:26.314580",
        "status": "up",
        "latency": 0.668157,
        "is_best": false
      },
      {
        "timestamp": "2025-09-21T05:00:27.022713",
        "status": "up",
        "latency": 0.646406,
        "is_best": false
      },
      {
        "timestamp": "2025-09-21T06:00:25.115821",
        "status": "up",
        "latency": 0.644858,
        "is_best": false
      },
      {
        "timestamp": "2025-09-21T07:03:12.979318",
        "status": "up",
        "latency": 0.654877,
        "is_best": false
      },
      {
        "timestamp": "2025-09-21T07:50:32.185707",
        "status": "up",
        "latency": 0.643302,
        "is_best": false
      }
    ],
    "http://feimao888.fun": [
      {
        "timestamp": "2025-09-20T08:00:21.061936",
        "status": "up",
        "latency": 0.424396,
        "is_best": false
      },
      {
        "timestamp": "2025-09-20T10:00:24.973184",
        "status": "up",
        "latency": 0.452452,
        "is_best": false
      },
      {
        "timestamp": "2025-09-20T11:00:21.446557",
        "status": "up",
        "latency": 0.445958,
        "is_best": false
      },
      {
        "timestamp": "2025-09-20T12:00:23.388090",
        "status": "up",
        "latency": 0.406492,
        "is_best": false
      },
      {
        "timestamp": "2025-09-20T13:00:22.479208",
        "status": "up",
        "latency": 0.463012,
        "is_best": false
      },
      {
        "timestamp": "2025-09-20T14:00:24.342514",
        "status": "up",
        "latency": 0.436017,
        "is_best": false
      },
      {
        "timestamp": "2025-09-20T15:00:27.738307",
        "status": "up",
        "latency": 0.437271,
        "is_best": false
      },
      {
        "timestamp": "2025-09-20T16:00:26.380303",
        "status": "up",
        "latency": 0.401691,
        "is_best": false
      },
      {
        "timestamp": "2025-09-20T17:00:23.787407",
        "status": "up",
        "latency": 0.455445,
        "is_best": false
      },
      {
        "timestamp": "2025-09-20T18:00:22.554821",
        "status": "up",
        "latency": 0.455201,
        "is_best": false
      },
      {
        "timestamp": "2025-09-20T19:00:24.555773",
        "status": "up",
        "latency": 0.415628,
        "is_best": false
      },
      {
        "timestamp": "2025-09-20T20:00:25.580229",
        "status": "up",
        "latency": 0.465171,
        "is_best": false
      },
      {
        "timestamp": "2025-09-20T21:00:34.357406",
        "status": "up",
        "latency": 0.428564,
        "is_best": false
      },
      {
        "timestamp": "2025-09-20T22:00:30.230954",
        "status": "up",
        "latency": 0.451448,
        "is_best": false
      },
      {
        "timestamp": "2025-09-20T23:00:35.991569",
        "status": "up",
        "latency": 0.418059,
        "is_best": false
      },
      {
        "timestamp": "2025-09-21T00:00:34.819501",
        "status": "up",
        "latency": 0.451459,
        "is_best": false
      },
      {
        "timestamp": "2025-09-21T01:00:28.418114",
        "status": "up",
        "latency": 0.449783,
        "is_best": false
      },
      {
        "timestamp": "2025-09-21T02:00:31.816371",
        "status": "up",
        "latency": 0.402064,
        "is_best": false
      },
      {
        "timestamp": "2025-09-21T03:00:23.131299",
        "status": "up",
        "latency": 0.415,
        "is_best": false
      },
      {
        "timestamp": "2025-09-21T04:00:26.314580",
        "status": "up",
        "latency": 0.461295,
        "is_best": false
      },
      {
        "timestamp": "2025-09-21T05:00:27.022713",
        "status": "up",
        "latency": 0.635647,
        "is_best": false
      },
      {
        "timestamp": "2025-09-21T06:00:25.115821",
        "status": "up",
        "latency": 0.441666,
        "is_best": false
      },
      {
        "timestamp": "2025-09-21T07:03:12.979318",
        "status": "up",
        "latency": 0.432985,
        "is_best": false
      },
      {
        "timestamp": "2025-09-21T07:50:32.185707",
        "status": "up",
        "latency": 0.404943,
        "is_best": true
      }
    ]
  },
  "至臻": {
    "https://mihdr.top": [
      {
        "timestamp": "2025-09-20T08:00:21.061936",
        "status": "up",
        "latency": 0.301169,
        "is_best": false
      },
      {
        "timestamp": "2025-09-20T10:00:24.973184",
        "status": "up",
        "latency": 0.303521,
        "is_best": false
      },
      {
        "timestamp": "2025-09-20T11:00:21.446557",
        "status": "up",
        "latency": 0.296412,
        "is_best": false
      },
      {
        "timestamp": "2025-09-20T12:00:23.388090",
        "status": "up",
        "latency": 0.29644,
        "is_best": false
      },
      {
        "timestamp": "2025-09-20T13:00:22.479208",
        "status": "up",
        "latency": 0.312681,
        "is_best": true
      },
      {
        "timestamp": "2025-09-20T14:00:24.342514",
        "status": "up",
        "latency": 0.433524,
        "is_best": false
      },
      {
        "timestamp": "2025-09-20T15:00:27.738307",
        "status": "up",
        "latency": 0.410297,
        "is_best": false
      },
      {
        "timestamp": "2025-09-20T16:00:26.380303",
        "status": "up",
        "latency": 0.299679,
        "is_best": false
      },
      {
        "timestamp": "2025-09-20T17:00:23.787407",
        "status": "up",
        "latency": 0.307639,
        "is_best": false
      },
      {
        "timestamp": "2025-09-20T18:00:22.554821",
        "status": "up",
        "latency": 0.299418,
        "is_best": false
      },
      {
        "timestamp": "2025-09-20T19:00:24.555773",
        "status": "up",
        "latency": 0.291801,
        "is_best": false
      },
      {
        "timestamp": "2025-09-20T20:00:25.580229",
        "status": "up",
        "latency": 0.318306,
        "is_best": false
      },
      {
        "timestamp": "2025-09-20T21:00:34.357406",
        "status": "up",
        "latency": 0.429317,
        "is_best": false
      },
      {
        "timestamp": "2025-09-20T22:00:30.230954",
        "status": "up",
        "latency": 0.391104,
        "is_best": false
      },
      {
        "timestamp": "2025-09-20T23:00:35.991569",
        "status": "up",
        "latency": 1.05606,
        "is_best": false
      },
      {
        "timestamp": "2025-09-21T00:00:34.819501",
        "status": "up",
        "latency": 0.45212,
        "is_best": true
      },
      {
        "timestamp": "2025-09-21T01:00:28.418114",
        "status": "up",
        "latency": 0.304562,
        "is_best": true
      },
      {
        "timestamp": "2025-09-21T02:00:31.816371",
        "status": "up",
        "latency": 2.906444,
        "is_best": false
      },
      {
        "timestamp": "2025-09-21T03:00:23.131299",
        "status": "up",
        "latency": 1.010829,
        "is_best": false
      },
      {
        "timestamp": "2025-09-21T04:00:26.314580",
        "status": "up",
        "latency": 0.583138,
        "is_best": true
      },
      {
        "timestamp": "2025-09-21T05:00:27.022713",
        "status": "up",
        "latency": 0.337076,
        "is_best": true
      },
      {
        "timestamp": "2025-09-21T06:00:25.115821",
        "status": "up",
        "latency": 1.218339,
        "is_best": false
      },
      {
        "timestamp": "2025-09-21T07:03:12.979318",
        "status": "up",
        "latency": 0.31611,
        "is_best": true
      },
      {
        "timestamp": "2025-09-21T07:50:32.185707",
        "status": "up",
        "latency": 0.298347,
        "is_best": false
      }
    ],
    "http://www.miqk.cc": [
      {
        "timestamp": "2025-09-20T08:00:21.061936",
        "status": "up",
        "latency": 0.230421,
        "is_best": true
      },
      {
        "timestamp": "2025-09-20T10:00:24.973184",
        "status": "up",
        "latency": 0.231237,
        "is_best": true
      },
      {
        "timestamp": "2025-09-20T11:00:21.446557",
        "status": "up",
        "latency": 0.227195,
        "is_best": true
      },
      {
        "timestamp": "2025-09-20T12:00:23.388090",
        "status": "up",
        "latency": 0.242454,
        "is_best": true
      },
      {
        "timestamp": "2025-09-20T13:00:22.479208",
        "status": "up",
        "latency": 0.316921,
        "is_best": false
      },
      {
        "timestamp": "2025-09-20T14:00:24.342514",
        "status": "up",
        "latency": 0.476625,
        "is_best": false
      },
      {
        "timestamp": "2025-09-20T15:00:27.738307",
        "status": "up",
        "latency": 0.29497,
        "is_best": false
      },
      {
        "timestamp": "2025-09-20T16:00:26.380303",
        "status": "up",
        "latency": 1.553691,
        "is_best": false
      },
      {
        "timestamp": "2025-09-20T17:00:23.787407",
        "status": "up",
        "latency": 0.242741,
        "is_best": true
      },
      {
        "timestamp": "2025-09-20T18:00:22.554821",
        "status": "up",
        "latency": 0.243174,
        "is_best": true
      },
      {
        "timestamp": "2025-09-20T19:00:24.555773",
        "status": "up",
        "latency": 0.228561,
        "is_best": true
      },
      {
        "timestamp": "2025-09-20T20:00:25.580229",
        "status": "up",
        "latency": 0.23321,
        "is_best": true
      },
      {
        "timestamp": "2025-09-20T21:00:34.357406",
        "status": "up",
        "latency": 0.262274,
        "is_best": true
      },
      {
        "timestamp": "2025-09-20T22:00:30.230954",
        "status": "up",
        "latency": 0.232685,
        "is_best": true
      },
      {
        "timestamp": "2025-09-20T23:00:35.991569",
        "status": "up",
        "latency": 0.247761,
        "is_best": true
      },
      {
        "timestamp": "2025-09-21T00:00:34.819501",
        "status": "up",
        "latency": 1.009351,
        "is_best": false
      },
      {
        "timestamp": "2025-09-21T01:00:28.418114",
        "status": "up",
        "latency": 1.957701,
        "is_best": false
      },
      {
        "timestamp": "2025-09-21T02:00:31.816371",
        "status": "up",
        "latency": 2.703065,
        "is_best": false
      },
      {
        "timestamp": "2025-09-21T03:00:23.131299",
        "status": "up",
        "latency": 0.498255,
        "is_best": false
      },
      {
        "timestamp": "2025-09-21T04:00:26.314580",
        "status": "up",
        "latency": 1.826892,
        "is_best": false
      },
      {
        "timestamp": "2025-09-21T05:00:27.022713",
        "status": "up",
        "latency": 0.919538,
        "is_best": false
      },
      {
        "timestamp": "2025-09-21T06:00:25.115821",
        "status": "up",
        "latency": 0.859988,
        "is_best": false
      },
      {
        "timestamp": "2025-09-21T07:03:12.979318",
        "status": "up",
        "latency": 0.937964,
        "is_best": false
      },
      {
        "timestamp": "2025-09-21T07:50:32.185707",
        "status": "up",
        "latency": 0.252687,
        "is_best": true
      }
    ],
    "https://www.mihdr.top/": [
      {
        "timestamp": "2025-09-20T08:00:21.061936",
        "status": "up",
        "latency": 0.295041,
        "is_best": false
      },
      {
        "timestamp": "2025-09-20T10:00:24.973184",
        "status": "up",
        "latency": 0.326401,
        "is_best": false
      },
      {
        "timestamp": "2025-09-20T11:00:21.446557",
        "status": "up",
        "latency": 0.3064,
        "is_best": false
      },
      {
        "timestamp": "2025-09-20T12:00:23.388090",
        "status": "up",
        "latency": 0.321673,
        "is_best": false
      },
      {
        "timestamp": "2025-09-20T13:00:22.479208",
        "status": "up",
        "latency": 0.351688,
        "is_best": false
      },
      {
        "timestamp": "2025-09-20T14:00:24.342514",
        "status": "up",
        "latency": 0.582391,
        "is_best": false
      },
      {
        "timestamp": "2025-09-20T15:00:27.738307",
        "status": "up",
        "latency": 0.326205,
        "is_best": false
      },
      {
        "timestamp": "2025-09-20T16:00:26.380303",
        "status": "up",
        "latency": 0.351294,
        "is_best": false
      },
      {
        "timestamp": "2025-09-20T17:00:23.787407",
        "status": "up",
        "latency": 0.332814,
        "is_best": false
      },
      {
        "timestamp": "2025-09-20T18:00:22.554821",
        "status": "up",
        "latency": 0.304975,
        "is_best": false
      },
      {
        "timestamp": "2025-09-20T19:00:24.555773",
        "status": "up",
        "latency": 0.312029,
        "is_best": false
      },
      {
        "timestamp": "2025-09-20T20:00:25.580229",
        "status": "up",
        "latency": 0.312678,
        "is_best": false
      },
      {
        "timestamp": "2025-09-20T21:00:34.357406",
        "status": "up",
        "latency": 0.530707,
        "is_best": false
      },
      {
        "timestamp": "2025-09-20T22:00:30.230954",
        "status": "up",
        "latency": 0.302687,
        "is_best": false
      },
      {
        "timestamp": "2025-09-20T23:00:35.991569",
        "status": "up",
        "latency": 1.721966,
        "is_best": false
      },
      {
        "timestamp": "2025-09-21T00:00:34.819501",
        "status": "up",
        "latency": 2.383585,
        "is_best": false
      },
      {
        "timestamp": "2025-09-21T01:00:28.418114",
        "status": "up",
        "latency": 2.509614,
        "is_best": false
      },
      {
        "timestamp": "2025-09-21T02:00:31.816371",
        "status": "up",
        "latency": 2.301314,
        "is_best": false
      },
      {
        "timestamp": "2025-09-21T03:00:23.131299",
        "status": "up",
        "latency": 0.337272,
        "is_best": true
      },
      {
        "timestamp": "2025-09-21T04:00:26.314580",
        "status": "up",
        "latency": 0.776176,
        "is_best": false
      },
      {
        "timestamp": "2025-09-21T05:00:27.022713",
        "status": "up",
        "latency": 2.485031,
        "is_best": false
      },
      {
        "timestamp": "2025-09-21T06:00:25.115821",
        "status": "up",
        "latency": 0.757321,
        "is_best": false
      },
      {
        "timestamp": "2025-09-21T07:03:12.979318",
        "status": "up",
        "latency": 1.862665,
        "is_best": false
      },
      {
        "timestamp": "2025-09-21T07:50:32.185707",
        "status": "up",
        "latency": 2.033422,
        "is_best": false
      }
    ],
    "https://www.zhizhenpan.fun/": [
      {
        "timestamp": "2025-09-20T08:00:21.061936",
        "status": "up",
        "latency": 0.295365,
        "is_best": false
      },
      {
        "timestamp": "2025-09-20T10:00:24.973184",
        "status": "up",
        "latency": 0.295974,
        "is_best": false
      },
      {
        "timestamp": "2025-09-20T11:00:21.446557",
        "status": "up",
        "latency": 0.302381,
        "is_best": false
      },
      {
        "timestamp": "2025-09-20T12:00:23.388090",
        "status": "up",
        "latency": 0.315403,
        "is_best": false
      },
      {
        "timestamp": "2025-09-20T13:00:22.479208",
        "status": "up",
        "latency": 0.329412,
        "is_best": false
      },
      {
        "timestamp": "2025-09-20T14:00:24.342514",
        "status": "up",
        "latency": 0.329855,
        "is_best": true
      },
      {
        "timestamp": "2025-09-20T15:00:27.738307",
        "status": "up",
        "latency": 0.286954,
        "is_best": true
      },
      {
        "timestamp": "2025-09-20T16:00:26.380303",
        "status": "up",
        "latency": 0.282594,
        "is_best": true
      },
      {
        "timestamp": "2025-09-20T17:00:23.787407",
        "status": "up",
        "latency": 0.292253,
        "is_best": false
      },
      {
        "timestamp": "2025-09-20T18:00:22.554821",
        "status": "up",
        "latency": 0.331678,
        "is_best": false
      },
      {
        "timestamp": "2025-09-20T19:00:24.555773",
        "status": "up",
        "latency": 0.283654,
        "is_best": false
      },
      {
        "timestamp": "2025-09-20T20:00:25.580229",
        "status": "up",
        "latency": 0.286945,
        "is_best": false
      },
      {
        "timestamp": "2025-09-20T21:00:34.357406",
        "status": "up",
        "latency": 0.303067,
        "is_best": false
      },
      {
        "timestamp": "2025-09-20T22:00:30.230954",
        "status": "up",
        "latency": 0.379888,
        "is_best": false
      },
      {
        "timestamp": "2025-09-20T23:00:35.991569",
        "status": "up",
        "latency": 0.887645,
        "is_best": false
      },
      {
        "timestamp": "2025-09-21T00:00:34.819501",
        "status": "up",
        "latency": 3.387174,
        "is_best": false
      },
      {
        "timestamp": "2025-09-21T01:00:28.418114",
        "status": "up",
        "latency": 1.356169,
        "is_best": false
      },
      {
        "timestamp": "2025-09-21T02:00:31.816371",
        "status": "up",
        "latency": 0.322941,
        "is_best": true
      },
      {
        "timestamp": "2025-09-21T03:00:23.131299",
        "status": "up",
        "latency": 0.484629,
        "is_best": false
      },
      {
        "timestamp": "2025-09-21T04:00:26.314580",
        "status": "up",
        "latency": 0.712517,
        "is_best": false
      },
      {
        "timestamp": "2025-09-21T05:00:27.022713",
        "status": "up",
        "latency": 1.628273,
        "is_best": false
      },
      {
        "timestamp": "2025-09-21T06:00:25.115821",
        "status": "up",
        "latency": 0.340364,
        "is_best": true
      },
      {
        "timestamp": "2025-09-21T07:03:12.979318",
        "status": "up",
        "latency": 0.366347,
        "is_best": false
      },
      {
        "timestamp": "2025-09-21T07:50:32.185707",
        "status": "up",
        "latency": 0.300175,
        "is_best": false
      }
    ]
  },
  "多多": {
    "https://tv.yydsys.top": [
      {
        "timestamp": "2025-09-20T08:00:21.061936",
        "status": "up",
        "latency": 0.451473,
        "is_best": true
      },
      {
        "timestamp": "2025-09-20T10:00:24.973184",
        "status": "up",
        "latency": 0.445528,
        "is_best": true
      },
      {
        "timestamp": "2025-09-20T11:00:21.446557",
        "status": "up",
        "latency": 0.474311,
        "is_best": true
      },
      {
        "timestamp": "2025-09-20T12:00:23.388090",
        "status": "up",
        "latency": 0.451203,
        "is_best": true
      },
      {
        "timestamp": "2025-09-20T13:00:22.479208",
        "status": "up",
        "latency": 0.51035,
        "is_best": false
      },
      {
        "timestamp": "2025-09-20T14:00:24.342514",
        "status": "up",
        "latency": 0.47041,
        "is_best": false
      },
      {
        "timestamp": "2025-09-20T15:00:27.738307",
        "status": "up",
        "latency": 1.121588,
        "is_best": false
      },
      {
        "timestamp": "2025-09-20T16:00:26.380303",
        "status": "up",
        "latency": 0.515827,
        "is_best": true
      },
      {
        "timestamp": "2025-09-20T17:00:23.787407",
        "status": "up",
        "latency": 0.457914,
        "is_best": true
      },
      {
        "timestamp": "2025-09-20T18:00:22.554821",
        "status": "up",
        "latency": 0.525829,
        "is_best": false
      },
      {
        "timestamp": "2025-09-20T19:00:24.555773",
        "status": "up",
        "latency": 0.495227,
        "is_best": true
      },
      {
        "timestamp": "2025-09-20T20:00:25.580229",
        "status": "up",
        "latency": 0.77253,
        "is_best": false
      },
      {
        "timestamp": "2025-09-20T21:00:34.357406",
        "status": "up",
        "latency": 0.995181,
        "is_best": false
      },
      {
        "timestamp": "2025-09-20T22:00:30.230954",
        "status": "up",
        "latency": 3.683184,
        "is_best": false
      },
      {
        "timestamp": "2025-09-20T23:00:35.991569",
        "status": "up",
        "latency": 0.802911,
        "is_best": false
      },
      {
        "timestamp": "2025-09-21T00:00:34.819501",
        "status": "up",
        "latency": 0.668708,
        "is_best": false
      },
      {
        "timestamp": "2025-09-21T01:00:28.418114",
        "status": "up",
        "latency": 0.543838,
        "is_best": true
      },
      {
        "timestamp": "2025-09-21T02:00:31.816371",
        "status": "up",
        "latency": 0.454028,
        "is_best": false
      },
      {
        "timestamp": "2025-09-21T03:00:23.131299",
        "status": "up",
        "latency": 0.44707,
        "is_best": true
      },
      {
        "timestamp": "2025-09-21T04:00:26.314580",
        "status": "up",
        "latency": 0.44681,
        "is_best": true
      },
      {
        "timestamp": "2025-09-21T05:00:27.022713",
        "status": "up",
        "latency": 0.520964,
        "is_best": true
      },
      {
        "timestamp": "2025-09-21T06:00:25.115821",
        "status": "up",
        "latency": 0.450914,
        "is_best": true
      },
      {
        "timestamp": "2025-09-21T07:03:12.979318",
        "status": "up",
        "latency": 0.462831,
        "is_best": true
      },
      {
        "timestamp": "2025-09-21T07:50:32.185707",
        "status": "up",
        "latency": 0.450817,
        "is_best": true
      }
    ],
    "https://tv.yydsys.cc": [
      {
        "timestamp": "2025-09-20T08:00:21.061936",
        "status": "up",
        "latency": 0.74959,
        "is_best": false
      },
      {
        "timestamp": "2025-09-20T10:00:24.973184",
        "status": "up",
        "latency": 0.683872,
        "is_best": false
      },
      {
        "timestamp": "2025-09-20T11:00:21.446557",
        "status": "up",
        "latency": 0.676721,
        "is_best": false
      },
      {
        "timestamp": "2025-09-20T12:00:23.388090",
        "status": "up",
        "latency": 0.719922,
        "is_best": false
      },
      {
        "timestamp": "2025-09-20T13:00:22.479208",
        "status": "up",
        "latency": 0.684679,
        "is_best": false
      },
      {
        "timestamp": "2025-09-20T14:00:24.342514",
        "status": "up",
        "latency": 0.663744,
        "is_best": false
      },
      {
        "timestamp": "2025-09-20T15:00:27.738307",
        "status": "up",
        "latency": 0.688339,
        "is_best": false
      },
      {
        "timestamp": "2025-09-20T16:00:26.380303",
        "status": "up",
        "latency": 0.690434,
        "is_best": false
      },
      {
        "timestamp": "2025-09-20T17:00:23.787407",
        "status": "up",
        "latency": 0.666186,
        "is_best": false
      },
      {
        "timestamp": "2025-09-20T18:00:22.554821",
        "status": "up",
        "latency": 0.690892,
        "is_best": false
      },
      {
        "timestamp": "2025-09-20T19:00:24.555773",
        "status": "up",
        "latency": 0.628242,
        "is_best": false
      },
      {
        "timestamp": "2025-09-20T20:00:25.580229",
        "status": "up",
        "latency": 1.100435,
        "is_best": false
      },
      {
        "timestamp": "2025-09-20T21:00:34.357406",
        "status": "up",
        "latency": 0.635866,
        "is_best": true
      },
      {
        "timestamp": "2025-09-20T22:00:30.230954",
        "status": "up",
        "latency": 0.680811,
        "is_best": true
      },
      {
        "timestamp": "2025-09-20T23:00:35.991569",
        "status": "up",
        "latency": 0.626781,
        "is_best": true
      },
      {
        "timestamp": "2025-09-21T00:00:34.819501",
        "status": "up",
        "latency": 0.696441,
        "is_best": false
      },
      {
        "timestamp": "2025-09-21T01:00:28.418114",
        "status": "up",
        "latency": 0.685924,
        "is_best": false
      },
      {
        "timestamp": "2025-09-21T02:00:31.816371",
        "status": "up",
        "latency": 0.711322,
        "is_best": false
      },
      {
        "timestamp": "2025-09-21T03:00:23.131299",
        "status": "up",
        "latency": 0.697417,
        "is_best": false
      },
      {
        "timestamp": "2025-09-21T04:00:26.314580",
        "status": "up",
        "latency": 0.681327,
        "is_best": false
      },
      {
        "timestamp": "2025-09-21T05:00:27.022713",
        "status": "up",
        "latency": 0.680953,
        "is_best": false
      },
      {
        "timestamp": "2025-09-21T06:00:25.115821",
        "status": "up",
        "latency": 0.675277,
        "is_best": false
      },
      {
        "timestamp": "2025-09-21T07:03:12.979318",
        "status": "up",
        "latency": 0.665359,
        "is_best": false
      },
      {
        "timestamp": "2025-09-21T07:50:32.185707",
        "status": "up",
        "latency": 0.686898,
        "is_best": false
      }
    ],
    "https://tv.214521.xyz": [
      {
        "timestamp": "2025-09-20T08:00:21.061936",
        "status": "up",
        "latency": 0.463469,
        "is_best": false
      },
      {
        "timestamp": "2025-09-20T10:00:24.973184",
        "status": "up",
        "latency": 0.479229,
        "is_best": false
      },
      {
        "timestamp": "2025-09-20T11:00:21.446557",
        "status": "up",
        "latency": 0.504671,
        "is_best": false
      },
      {
        "timestamp": "2025-09-20T12:00:23.388090",
        "status": "up",
        "latency": 0.471451,
        "is_best": false
      },
      {
        "timestamp": "2025-09-20T13:00:22.479208",
        "status": "up",
        "latency": 0.460354,
        "is_best": true
      },
      {
        "timestamp": "2025-09-20T14:00:24.342514",
        "status": "up",
        "latency": 0.46723,
        "is_best": true
      },
      {
        "timestamp": "2025-09-20T15:00:27.738307",
        "status": "up",
        "latency": 0.469215,
        "is_best": true
      },
      {
        "timestamp": "2025-09-20T16:00:26.380303",
        "status": "up",
        "latency": 0.601812,
        "is_best": false
      },
      {
        "timestamp": "2025-09-20T17:00:23.787407",
        "status": "up",
        "latency": 0.471149,
        "is_best": false
      },
      {
        "timestamp": "2025-09-20T18:00:22.554821",
        "status": "up",
        "latency": 0.472649,
        "is_best": true
      },
      {
        "timestamp": "2025-09-20T19:00:24.555773",
        "status": "up",
        "latency": 0.547587,
        "is_best": false
      },
      {
        "timestamp": "2025-09-20T20:00:25.580229",
        "status": "up",
        "latency": 0.519856,
        "is_best": true
      },
      {
        "timestamp": "2025-09-20T21:00:34.357406",
        "status": "up",
        "latency": 2.531944,
        "is_best": false
      },
      {
        "timestamp": "2025-09-20T22:00:30.230954",
        "status": "up",
        "latency": 1.063913,
        "is_best": false
      },
      {
        "timestamp": "2025-09-20T23:00:35.991569",
        "status": "up",
        "latency": 1.088497,
        "is_best": false
      },
      {
        "timestamp": "2025-09-21T00:00:34.819501",
        "status": "up",
        "latency": 0.55541,
        "is_best": true
      },
      {
        "timestamp": "2025-09-21T01:00:28.418114",
        "status": "up",
        "latency": 0.829291,
        "is_best": false
      },
      {
        "timestamp": "2025-09-21T02:00:31.816371",
        "status": "up",
        "latency": 0.451042,
        "is_best": true
      },
      {
        "timestamp": "2025-09-21T03:00:23.131299",
        "status": "up",
        "latency": 0.455379,
        "is_best": false
      },
      {
        "timestamp": "2025-09-21T04:00:26.314580",
        "status": "up",
        "latency": 0.550457,
        "is_best": false
      },
      {
        "timestamp": "2025-09-21T05:00:27.022713",
        "status": "up",
        "latency": 0.721224,
        "is_best": false
      },
      {
        "timestamp": "2025-09-21T06:00:25.115821",
        "status": "up",
        "latency": 0.458662,
        "is_best": false
      },
      {
        "timestamp": "2025-09-21T07:03:12.979318",
        "status": "up",
        "latency": 0.478933,
        "is_best": false
      },
      {
        "timestamp": "2025-09-21T07:50:32.185707",
        "status": "up",
        "latency": 0.468256,
        "is_best": false
      }
    ]
  },
  "欧哥": {
    "https://woog.nxog.eu.org": [
      {
        "timestamp": "2025-09-20T08:00:21.061936",
        "status": "up",
        "latency": 0.774811,
        "is_best": true
      },
      {
        "timestamp": "2025-09-20T10:00:24.973184",
        "status": "up",
        "latency": 0.746886,
        "is_best": true
      },
      {
        "timestamp": "2025-09-20T11:00:21.446557",
        "status": "up",
        "latency": 0.769142,
        "is_best": true
      },
      {
        "timestamp": "2025-09-20T12:00:23.388090",
        "status": "up",
        "latency": 0.599346,
        "is_best": true
      },
      {
        "timestamp": "2025-09-20T13:00:22.479208",
        "status": "up",
        "latency": 0.754681,
        "is_best": true
      },
      {
        "timestamp": "2025-09-20T14:00:24.342514",
        "status": "up",
        "latency": 0.752306,
        "is_best": true
      },
      {
        "timestamp": "2025-09-20T15:00:27.738307",
        "status": "up",
        "latency": 0.756339,
        "is_best": true
      },
      {
        "timestamp": "2025-09-20T16:00:26.380303",
        "status": "up",
        "latency": 0.610184,
        "is_best": true
      },
      {
        "timestamp": "2025-09-20T17:00:23.787407",
        "status": "up",
        "latency": 0.603814,
        "is_best": true
      },
      {
        "timestamp": "2025-09-20T18:00:22.554821",
        "status": "up",
        "latency": 0.743591,
        "is_best": true
      },
      {
        "timestamp": "2025-09-20T19:00:24.555773",
        "status": "up",
        "latency": 0.761095,
        "is_best": true
      },
      {
        "timestamp": "2025-09-20T20:00:25.580229",
        "status": "up",
        "latency": 0.926457,
        "is_best": true
      },
      {
        "timestamp": "2025-09-20T21:00:34.357406",
        "status": "up",
        "latency": 2.11975,
        "is_best": true
      },
      {
        "timestamp": "2025-09-20T22:00:30.230954",
        "status": "up",
        "latency": 0.597543,
        "is_best": true
      },
      {
        "timestamp": "2025-09-20T23:00:35.991569",
        "status": "up",
        "latency": 0.746419,
        "is_best": true
      },
      {
        "timestamp": "2025-09-21T00:00:34.819501",
        "status": "up",
        "latency": 0.995584,
        "is_best": true
      },
      {
        "timestamp": "2025-09-21T01:00:28.418114",
        "status": "up",
        "latency": 0.752972,
        "is_best": true
      },
      {
        "timestamp": "2025-09-21T02:00:31.816371",
        "status": "up",
        "latency": 0.756959,
        "is_best": true
      },
      {
        "timestamp": "2025-09-21T03:00:23.131299",
        "status": "up",
        "latency": 0.752915,
        "is_best": true
      },
      {
        "timestamp": "2025-09-21T04:00:26.314580",
        "status": "up",
        "latency": 0.761085,
        "is_best": true
      },
      {
        "timestamp": "2025-09-21T05:00:27.022713",
        "status": "up",
        "latency": 0.753922,
        "is_best": true
      },
      {
        "timestamp": "2025-09-21T06:00:25.115821",
        "status": "up",
        "latency": 0.747446,
        "is_best": true
      },
      {
        "timestamp": "2025-09-21T07:03:12.979318",
        "status": "up",
        "latency": 0.752657,
        "is_best": true
      },
      {
        "timestamp": "2025-09-21T07:50:32.185707",
        "status": "up",
        "latency": 0.6049,
        "is_best": true
      }
    ]
  },
  "二小": {
    "https://xhww.net": [
      {
        "timestamp": "2025-09-20T08:00:21.061936",
        "status": "up",
        "latency": 0.973795,
        "is_best": false
      },
      {
        "timestamp": "2025-09-20T10:00:24.973184",
        "status": "up",
        "latency": 0.946135,
        "is_best": false
      },
      {
        "timestamp": "2025-09-20T11:00:21.446557",
        "status": "up",
        "latency": 0.905765,
        "is_best": false
      },
      {
        "timestamp": "2025-09-20T12:00:23.388090",
        "status": "up",
        "latency": 1.808011,
        "is_best": false
      },
      {
        "timestamp": "2025-09-20T13:00:22.479208",
        "status": "up",
        "latency": 0.930393,
        "is_best": false
      },
      {
        "timestamp": "2025-09-20T14:00:24.342514",
        "status": "up",
        "latency": 0.956203,
        "is_best": false
      },
      {
        "timestamp": "2025-09-20T15:00:27.738307",
        "status": "up",
        "latency": 0.905254,
        "is_best": false
      },
      {
        "timestamp": "2025-09-20T16:00:26.380303",
        "status": "up",
        "latency": 0.966722,
        "is_best": false
      },
      {
        "timestamp": "2025-09-20T17:00:23.787407",
        "status": "up",
        "latency": 0.8889,
        "is_best": false
      },
      {
        "timestamp": "2025-09-20T18:00:22.554821",
        "status": "up",
        "latency": 0.962788,
        "is_best": false
      },
      {
        "timestamp": "2025-09-20T19:00:24.555773",
        "status": "up",
        "latency": 0.927136,
        "is_best": false
      },
      {
        "timestamp": "2025-09-20T20:00:25.580229",
        "status": "up",
        "latency": 1.832393,
        "is_best": false
      },
      {
        "timestamp": "2025-09-20T21:00:34.357406",
        "status": "up",
        "latency": 1.73009,
        "is_best": false
      },
      {
        "timestamp": "2025-09-20T22:00:30.230954",
        "status": "up",
        "latency": 0.926231,
        "is_best": false
      },
      {
        "timestamp": "2025-09-20T23:00:35.991569",
        "status": "up",
        "latency": 0.933388,
        "is_best": false
      },
      {
        "timestamp": "2025-09-21T00:00:34.819501",
        "status": "up",
        "latency": 1.061217,
        "is_best": false
      },
      {
        "timestamp": "2025-09-21T01:00:28.418114",
        "status": "up",
        "latency": 0.993505,
        "is_best": false
      },
      {
        "timestamp": "2025-09-21T02:00:31.816371",
        "status": "up",
        "latency": 1.001913,
        "is_best": false
      },
      {
        "timestamp": "2025-09-21T03:00:23.131299",
        "status": "up",
        "latency": 0.895639,
        "is_best": false
      },
      {
        "timestamp": "2025-09-21T04:00:26.314580",
        "status": "up",
        "latency": 0.904545,
        "is_best": false
      },
      {
        "timestamp": "2025-09-21T05:00:27.022713",
        "status": "up",
        "latency": 0.949517,
        "is_best": false
      },
      {
        "timestamp": "2025-09-21T06:00:25.115821",
        "status": "up",
        "latency": 0.995167,
        "is_best": false
      },
      {
        "timestamp": "2025-09-21T07:03:12.979318",
        "status": "up",
        "latency": 1.095579,
        "is_best": false
      },
      {
        "timestamp": "2025-09-21T07:50:32.185707",
        "status": "up",
        "latency": 0.979753,
        "is_best": false
      }
    ],
    "http://2xiaopan.fun": [
      {
        "timestamp": "2025-09-20T08:00:21.061936",
        "status": "up",
        "latency": 0.706134,
        "is_best": true
      },
      {
        "timestamp": "2025-09-20T10:00:24.973184",
        "status": "up",
        "latency": 0.668935,
        "is_best": true
      },
      {
        "timestamp": "2025-09-20T11:00:21.446557",
        "status": "up",
        "latency": 0.685071,
        "is_best": false
      },
      {
        "timestamp": "2025-09-20T12:00:23.388090",
        "status": "up",
        "latency": 0.710365,
        "is_best": false
      },
      {
        "timestamp": "2025-09-20T13:00:22.479208",
        "status": "up",
        "latency": 0.658242,
        "is_best": false
      },
      {
        "timestamp": "2025-09-20T14:00:24.342514",
        "status": "up",
        "latency": 0.867322,
        "is_best": false
      },
      {
        "timestamp": "2025-09-20T15:00:27.738307",
        "status": "up",
        "latency": 0.734879,
        "is_best": false
      },
      {
        "timestamp": "2025-09-20T16:00:26.380303",
        "status": "up",
        "latency": 0.698897,
        "is_best": true
      },
      {
        "timestamp": "2025-09-20T17:00:23.787407",
        "status": "up",
        "latency": 0.857584,
        "is_best": false
      },
      {
        "timestamp": "2025-09-20T18:00:22.554821",
        "status": "up",
        "latency": 0.712466,
        "is_best": false
      },
      {
        "timestamp": "2025-09-20T19:00:24.555773",
        "status": "up",
        "latency": 0.672445,
        "is_best": false
      },
      {
        "timestamp": "2025-09-20T20:00:25.580229",
        "status": "up",
        "latency": 0.671149,
        "is_best": true
      },
      {
        "timestamp": "2025-09-20T21:00:34.357406",
        "status": "up",
        "latency": 0.55983,
        "is_best": true
      },
      {
        "timestamp": "2025-09-20T22:00:30.230954",
        "status": "up",
        "latency": 0.880592,
        "is_best": false
      },
      {
        "timestamp": "2025-09-20T23:00:35.991569",
        "status": "up",
        "latency": 2.361675,
        "is_best": false
      },
      {
        "timestamp": "2025-09-21T00:00:34.819501",
        "status": "up",
        "latency": 1.911397,
        "is_best": false
      },
      {
        "timestamp": "2025-09-21T01:00:28.418114",
        "status": "up",
        "latency": 1.867942,
        "is_best": false
      },
      {
        "timestamp": "2025-09-21T02:00:31.816371",
        "status": "up",
        "latency": 1.107542,
        "is_best": false
      },
      {
        "timestamp": "2025-09-21T03:00:23.131299",
        "status": "up",
        "latency": 0.692549,
        "is_best": false
      },
      {
        "timestamp": "2025-09-21T04:00:26.314580",
        "status": "up",
        "latency": 0.652988,
        "is_best": true
      },
      {
        "timestamp": "2025-09-21T05:00:27.022713",
        "status": "up",
        "latency": 0.694567,
        "is_best": false
      },
      {
        "timestamp": "2025-09-21T06:00:25.115821",
        "status": "up",
        "latency": 0.52122,
        "is_best": true
      },
      {
        "timestamp": "2025-09-21T07:03:12.979318",
        "status": "up",
        "latency": 0.522711,
        "is_best": true
      },
      {
        "timestamp": "2025-09-21T07:50:32.185707",
        "status": "up",
        "latency": 0.778773,
        "is_best": true
      }
    ],
    "https://erxiaofn.click": [
      {
        "timestamp": "2025-09-20T08:00:21.061936",
        "status": "up",
        "latency": 0.946774,
        "is_best": false
      },
      {
        "timestamp": "2025-09-20T10:00:24.973184",
        "status": "up",
        "latency": 0.78913,
        "is_best": false
      },
      {
        "timestamp": "2025-09-20T11:00:21.446557",
        "status": "up",
        "latency": 0.841602,
        "is_best": false
      },
      {
        "timestamp": "2025-09-20T12:00:23.388090",
        "status": "up",
        "latency": 0.791482,
        "is_best": false
      },
      {
        "timestamp": "2025-09-20T13:00:22.479208",
        "status": "up",
        "latency": 0.978651,
        "is_best": false
      },
      {
        "timestamp": "2025-09-20T14:00:24.342514",
        "status": "up",
        "latency": 0.93801,
        "is_best": false
      },
      {
        "timestamp": "2025-09-20T15:00:27.738307",
        "status": "up",
        "latency": 0.786603,
        "is_best": false
      },
      {
        "timestamp": "2025-09-20T16:00:26.380303",
        "status": "up",
        "latency": 0.865167,
        "is_best": false
      },
      {
        "timestamp": "2025-09-20T17:00:23.787407",
        "status": "up",
        "latency": 0.818713,
        "is_best": false
      },
      {
        "timestamp": "2025-09-20T18:00:22.554821",
        "status": "up",
        "latency": 1.656596,
        "is_best": false
      },
      {
        "timestamp": "2025-09-20T19:00:24.555773",
        "status": "up",
        "latency": 0.930594,
        "is_best": false
      },
      {
        "timestamp": "2025-09-20T20:00:25.580229",
        "status": "up",
        "latency": 0.79601,
        "is_best": false
      },
      {
        "timestamp": "2025-09-20T21:00:34.357406",
        "status": "up",
        "latency": 0.950736,
        "is_best": false
      },
      {
        "timestamp": "2025-09-20T22:00:30.230954",
        "status": "up",
        "latency": 0.776285,
        "is_best": false
      },
      {
        "timestamp": "2025-09-20T23:00:35.991569",
        "status": "up",
        "latency": 1.071353,
        "is_best": false
      },
      {
        "timestamp": "2025-09-21T00:00:34.819501",
        "status": "up",
        "latency": 1.053941,
        "is_best": false
      },
      {
        "timestamp": "2025-09-21T01:00:28.418114",
        "status": "up",
        "latency": 0.991022,
        "is_best": false
      },
      {
        "timestamp": "2025-09-21T02:00:31.816371",
        "status": "up",
        "latency": 0.861218,
        "is_best": true
      },
      {
        "timestamp": "2025-09-21T03:00:23.131299",
        "status": "up",
        "latency": 1.00985,
        "is_best": false
      },
      {
        "timestamp": "2025-09-21T04:00:26.314580",
        "status": "up",
        "latency": 0.978773,
        "is_best": false
      },
      {
        "timestamp": "2025-09-21T05:00:27.022713",
        "status": "up",
        "latency": 1.155007,
        "is_best": false
      },
      {
        "timestamp": "2025-09-21T06:00:25.115821",
        "status": "up",
        "latency": 1.06495,
        "is_best": false
      },
      {
        "timestamp": "2025-09-21T07:03:12.979318",
        "status": "up",
        "latency": 1.098866,
        "is_best": false
      },
      {
        "timestamp": "2025-09-21T07:50:32.185707",
        "status": "up",
        "latency": 0.807555,
        "is_best": false
      }
    ],
    "https://erxiaofn.site": [
      {
        "timestamp": "2025-09-20T08:00:21.061936",
        "status": "up",
        "latency": 0.950344,
        "is_best": false
      },
      {
        "timestamp": "2025-09-20T10:00:24.973184",
        "status": "up",
        "latency": 0.956356,
        "is_best": false
      },
      {
        "timestamp": "2025-09-20T11:00:21.446557",
        "status": "down",
        "latency": null,
        "is_best": false,
        "error_detail": "状态码 500"
      },
      {
        "timestamp": "2025-09-20T12:00:23.388090",
        "status": "up",
        "latency": 0.7744,
        "is_best": false
      },
      {
        "timestamp": "2025-09-20T13:00:22.479208",
        "status": "up",
        "latency": 1.069328,
        "is_best": false
      },
      {
        "timestamp": "2025-09-20T14:00:24.342514",
        "status": "up",
        "latency": 0.749201,
        "is_best": true
      },
      {
        "timestamp": "2025-09-20T15:00:27.738307",
        "status": "up",
        "latency": 0.766226,
        "is_best": false
      },
      {
        "timestamp": "2025-09-20T16:00:26.380303",
        "status": "up",
        "latency": 0.796644,
        "is_best": false
      },
      {
        "timestamp": "2025-09-20T17:00:23.787407",
        "status": "up",
        "latency": 0.791721,
        "is_best": true
      },
      {
        "timestamp": "2025-09-20T18:00:22.554821",
        "status": "up",
        "latency": 0.760097,
        "is_best": false
      },
      {
        "timestamp": "2025-09-20T19:00:24.555773",
        "status": "up",
        "latency": 1.141082,
        "is_best": false
      },
      {
        "timestamp": "2025-09-20T20:00:25.580229",
        "status": "up",
        "latency": 0.764129,
        "is_best": false
      },
      {
        "timestamp": "2025-09-20T21:00:34.357406",
        "status": "up",
        "latency": 0.776397,
        "is_best": false
      },
      {
        "timestamp": "2025-09-20T22:00:30.230954",
        "status": "up",
        "latency": 0.771646,
        "is_best": false
      },
      {
        "timestamp": "2025-09-20T23:00:35.991569",
        "status": "up",
        "latency": 0.800358,
        "is_best": true
      },
      {
        "timestamp": "2025-09-21T00:00:34.819501",
        "status": "up",
        "latency": 0.880078,
        "is_best": false
      },
      {
        "timestamp": "2025-09-21T01:00:28.418114",
        "status": "up",
        "latency": 0.786911,
        "is_best": false
      },
      {
        "timestamp": "2025-09-21T02:00:31.816371",
        "status": "up",
        "latency": 1.195903,
        "is_best": false
      },
      {
        "timestamp": "2025-09-21T03:00:23.131299",
        "status": "up",
        "latency": 1.158098,
        "is_best": false
      },
      {
        "timestamp": "2025-09-21T04:00:26.314580",
        "status": "up",
        "latency": 0.8867,
        "is_best": false
      },
      {
        "timestamp": "2025-09-21T05:00:27.022713",
        "status": "up",
        "latency": 0.810498,
        "is_best": false
      },
      {
        "timestamp": "2025-09-21T06:00:25.115821",
        "status": "up",
        "latency": 0.957486,
        "is_best": false
      },
      {
        "timestamp": "2025-09-21T07:03:12.979318",
        "status": "up",
        "latency": 0.787035,
        "is_best": false
      },
      {
        "timestamp": "2025-09-21T07:50:32.185707",
        "status": "up",
        "latency": 1.195699,
        "is_best": false
      }
    ],
    "https://www.xhww.net": [
      {
        "timestamp": "2025-09-20T08:00:21.061936",
        "status": "up",
        "latency": 0.972581,
        "is_best": false
      },
      {
        "timestamp": "2025-09-20T10:00:24.973184",
        "status": "up",
        "latency": 0.915142,
        "is_best": false
      },
      {
        "timestamp": "2025-09-20T11:00:21.446557",
        "status": "up",
        "latency": 0.950821,
        "is_best": false
      },
      {
        "timestamp": "2025-09-20T12:00:23.388090",
        "status": "up",
        "latency": 0.97287,
        "is_best": false
      },
      {
        "timestamp": "2025-09-20T13:00:22.479208",
        "status": "up",
        "latency": 0.969327,
        "is_best": false
      },
      {
        "timestamp": "2025-09-20T14:00:24.342514",
        "status": "up",
        "latency": 1.143157,
        "is_best": false
      },
      {
        "timestamp": "2025-09-20T15:00:27.738307",
        "status": "up",
        "latency": 5.228106,
        "is_best": false
      },
      {
        "timestamp": "2025-09-20T16:00:26.380303",
        "status": "up",
        "latency": 1.072035,
        "is_best": false
      },
      {
        "timestamp": "2025-09-20T17:00:23.787407",
        "status": "up",
        "latency": 0.928021,
        "is_best": false
      },
      {
        "timestamp": "2025-09-20T18:00:22.554821",
        "status": "up",
        "latency": 0.963231,
        "is_best": false
      },
      {
        "timestamp": "2025-09-20T19:00:24.555773",
        "status": "up",
        "latency": 0.946425,
        "is_best": false
      },
      {
        "timestamp": "2025-09-20T20:00:25.580229",
        "status": "up",
        "latency": 0.770142,
        "is_best": false
      },
      {
        "timestamp": "2025-09-20T21:00:34.357406",
        "status": "up",
        "latency": 3.7082,
        "is_best": false
      },
      {
        "timestamp": "2025-09-20T22:00:30.230954",
        "status": "up",
        "latency": 0.974007,
        "is_best": false
      },
      {
        "timestamp": "2025-09-20T23:00:35.991569",
        "status": "up",
        "latency": 1.56953,
        "is_best": false
      },
      {
        "timestamp": "2025-09-21T00:00:34.819501",
        "status": "up",
        "latency": 1.217033,
        "is_best": false
      },
      {
        "timestamp": "2025-09-21T01:00:28.418114",
        "status": "up",
        "latency": 1.101383,
        "is_best": false
      },
      {
        "timestamp": "2025-09-21T02:00:31.816371",
        "status": "up",
        "latency": 1.154798,
        "is_best": false
      },
      {
        "timestamp": "2025-09-21T03:00:23.131299",
        "status": "up",
        "latency": 0.973669,
        "is_best": false
      },
      {
        "timestamp": "2025-09-21T04:00:26.314580",
        "status": "up",
        "latency": 0.976452,
        "is_best": false
      },
      {
        "timestamp": "2025-09-21T05:00:27.022713",
        "status": "up",
        "latency": 0.978682,
        "is_best": false
      },
      {
        "timestamp": "2025-09-21T06:00:25.115821",
        "status": "up",
        "latency": 1.02817,
        "is_best": false
      },
      {
        "timestamp": "2025-09-21T07:03:12.979318",
        "status": "up",
        "latency": 0.992636,
        "is_best": false
      },
      {
        "timestamp": "2025-09-21T07:50:32.185707",
        "status": "up",
        "latency": 1.437417,
        "is_best": false
      }
    ],
    "https://xiaoer.5568.eu.org": [
      {
        "timestamp": "2025-09-20T08:00:21.061936",
        "status": "up",
        "latency": 0.714157,
        "is_best": false
      },
      {
        "timestamp": "2025-09-20T10:00:24.973184",
        "status": "up",
        "latency": 1.165464,
        "is_best": false
      },
      {
        "timestamp": "2025-09-20T11:00:21.446557",
        "status": "up",
        "latency": 0.453406,
        "is_best": true
      },
      {
        "timestamp": "2025-09-20T12:00:23.388090",
        "status": "up",
        "latency": 0.479144,
        "is_best": true
      },
      {
        "timestamp": "2025-09-20T13:00:22.479208",
        "status": "up",
        "latency": 0.434447,
        "is_best": true
      },
      {
        "timestamp": "2025-09-20T14:00:24.342514",
        "status": "up",
        "latency": 0.869397,
        "is_best": false
      },
      {
        "timestamp": "2025-09-20T15:00:27.738307",
        "status": "up",
        "latency": 0.481798,
        "is_best": true
      },
      {
        "timestamp": "2025-09-20T16:00:26.380303",
        "status": "up",
        "latency": 1.492616,
        "is_best": false
      },
      {
        "timestamp": "2025-09-20T17:00:23.787407",
        "status": "up",
        "latency": 0.930589,
        "is_best": false
      },
      {
        "timestamp": "2025-09-20T18:00:22.554821",
        "status": "up",
        "latency": 0.516866,
        "is_best": true
      },
      {
        "timestamp": "2025-09-20T19:00:24.555773",
        "status": "up",
        "latency": 0.508252,
        "is_best": true
      },
      {
        "timestamp": "2025-09-20T20:00:25.580229",
        "status": "up",
        "latency": 0.997802,
        "is_best": false
      },
      {
        "timestamp": "2025-09-20T21:00:34.357406",
        "status": "up",
        "latency": 0.998051,
        "is_best": false
      },
      {
        "timestamp": "2025-09-20T22:00:30.230954",
        "status": "up",
        "latency": 0.579371,
        "is_best": true
      },
      {
        "timestamp": "2025-09-20T23:00:35.991569",
        "status": "up",
        "latency": 1.470764,
        "is_best": false
      },
      {
        "timestamp": "2025-09-21T00:00:34.819501",
        "status": "up",
        "latency": 0.556329,
        "is_best": true
      },
      {
        "timestamp": "2025-09-21T01:00:28.418114",
        "status": "up",
        "latency": 0.556451,
        "is_best": true
      },
      {
        "timestamp": "2025-09-21T02:00:31.816371",
        "status": "up",
        "latency": 1.06777,
        "is_best": false
      },
      {
        "timestamp": "2025-09-21T03:00:23.131299",
        "status": "up",
        "latency": 0.468803,
        "is_best": true
      },
      {
        "timestamp": "2025-09-21T04:00:26.314580",
        "status": "up",
        "latency": 1.16236,
        "is_best": false
      },
      {
        "timestamp": "2025-09-21T05:00:27.022713",
        "status": "up",
        "latency": 0.464417,
        "is_best": true
      },
      {
        "timestamp": "2025-09-21T06:00:25.115821",
        "status": "up",
        "latency": 0.540014,
        "is_best": false
      },
      {
        "timestamp": "2025-09-21T07:03:12.979318",
        "status": "up",
        "latency": 1.067748,
        "is_best": false
      },
      {
        "timestamp": "2025-09-21T07:50:32.185707",
        "status": "up",
        "latency": 1.175245,
        "is_best": false
      }
    ]
  },
  "虎斑": {
    "http://103.45.162.207:20720": [
      {
        "timestamp": "2025-09-20T08:00:21.061936",
        "status": "up",
        "latency": 0.11359,
        "is_best": true
      },
      {
        "timestamp": "2025-09-20T10:00:24.973184",
        "status": "up",
        "latency": 0.806665,
        "is_best": true
      },
      {
        "timestamp": "2025-09-20T11:00:21.446557",
        "status": "up",
        "latency": 0.11115,
        "is_best": true
      },
      {
        "timestamp": "2025-09-20T12:00:23.388090",
        "status": "up",
        "latency": 0.191172,
        "is_best": true
      },
      {
        "timestamp": "2025-09-20T13:00:22.479208",
        "status": "up",
        "latency": 0.199426,
        "is_best": true
      },
      {
        "timestamp": "2025-09-20T14:00:24.342514",
        "status": "up",
        "latency": 0.10948,
        "is_best": true
      },
      {
        "timestamp": "2025-09-20T15:00:27.738307",
        "status": "up",
        "latency": 0.118875,
        "is_best": true
      },
      {
        "timestamp": "2025-09-20T16:00:26.380303",
        "status": "up",
        "latency": 0.118531,
        "is_best": true
      },
      {
        "timestamp": "2025-09-20T17:00:23.787407",
        "status": "up",
        "latency": 0.169137,
        "is_best": true
      },
      {
        "timestamp": "2025-09-20T18:00:22.554821",
        "status": "up",
        "latency": 0.115775,
        "is_best": true
      },
      {
        "timestamp": "2025-09-20T19:00:24.555773",
        "status": "up",
        "latency": 0.107418,
        "is_best": true
      },
      {
        "timestamp": "2025-09-20T20:00:25.580229",
        "status": "up",
        "latency": 0.10581,
        "is_best": true
      },
      {
        "timestamp": "2025-09-20T21:00:34.357406",
        "status": "up",
        "latency": 0.114754,
        "is_best": true
      },
      {
        "timestamp": "2025-09-20T22:00:30.230954",
        "status": "up",
        "latency": 0.11418,
        "is_best": true
      },
      {
        "timestamp": "2025-09-20T23:00:35.991569",
        "status": "up",
        "latency": 0.11326,
        "is_best": true
      },
      {
        "timestamp": "2025-09-21T00:00:34.819501",
        "status": "up",
        "latency": 0.118958,
        "is_best": true
      },
      {
        "timestamp": "2025-09-21T01:00:28.418114",
        "status": "up",
        "latency": 0.108362,
        "is_best": true
      },
      {
        "timestamp": "2025-09-21T02:00:31.816371",
        "status": "up",
        "latency": 0.817816,
        "is_best": true
      },
      {
        "timestamp": "2025-09-21T03:00:23.131299",
        "status": "up",
        "latency": 0.84099,
        "is_best": true
      },
      {
        "timestamp": "2025-09-21T04:00:26.314580",
        "status": "up",
        "latency": 0.816634,
        "is_best": true
      },
      {
        "timestamp": "2025-09-21T05:00:27.022713",
        "status": "up",
        "latency": 0.823341,
        "is_best": true
      },
      {
        "timestamp": "2025-09-21T06:00:25.115821",
        "status": "up",
        "latency": 0.105227,
        "is_best": true
      },
      {
        "timestamp": "2025-09-21T07:03:12.979318",
        "status": "up",
        "latency": 0.829316,
        "is_best": true
      },
      {
        "timestamp": "2025-09-21T07:50:32.185707",
        "status": "up",
        "latency": 0.852773,
        "is_best": true
      }
    ]
  },
  "闪电": {
    "http://1.95.79.193": [
      {
        "timestamp": "2025-09-20T08:00:21.061936",
        "status": "down",
        "latency": null,
        "is_best": false,
        "error_detail": "连接失败"
      },
      {
        "timestamp": "2025-09-20T10:00:24.973184",
        "status": "down",
        "latency": null,
        "is_best": false,
        "error_detail": "连接失败"
      },
      {
        "timestamp": "2025-09-20T11:00:21.446557",
        "status": "down",
        "latency": null,
        "is_best": false,
        "error_detail": "连接失败"
      },
      {
        "timestamp": "2025-09-20T12:00:23.388090",
        "status": "down",
        "latency": null,
        "is_best": false,
        "error_detail": "连接失败"
      },
      {
        "timestamp": "2025-09-20T13:00:22.479208",
        "status": "down",
        "latency": null,
        "is_best": false,
        "error_detail": "连接失败"
      },
      {
        "timestamp": "2025-09-20T14:00:24.342514",
        "status": "down",
        "latency": null,
        "is_best": false,
        "error_detail": "连接失败"
      },
      {
        "timestamp": "2025-09-20T15:00:27.738307",
        "status": "down",
        "latency": null,
        "is_best": false,
        "error_detail": "连接失败"
      },
      {
        "timestamp": "2025-09-20T16:00:26.380303",
        "status": "down",
        "latency": null,
        "is_best": false,
        "error_detail": "连接失败"
      },
      {
        "timestamp": "2025-09-20T17:00:23.787407",
        "status": "down",
        "latency": null,
        "is_best": false,
        "error_detail": "连接失败"
      },
      {
        "timestamp": "2025-09-20T18:00:22.554821",
        "status": "down",
        "latency": null,
        "is_best": false,
        "error_detail": "连接失败"
      },
      {
        "timestamp": "2025-09-20T19:00:24.555773",
        "status": "down",
        "latency": null,
        "is_best": false,
        "error_detail": "连接失败"
      },
      {
        "timestamp": "2025-09-20T20:00:25.580229",
        "status": "down",
        "latency": null,
        "is_best": false,
        "error_detail": "连接失败"
      },
      {
        "timestamp": "2025-09-20T21:00:34.357406",
        "status": "down",
        "latency": null,
        "is_best": false,
        "error_detail": "连接失败"
      },
      {
        "timestamp": "2025-09-20T22:00:30.230954",
        "status": "down",
        "latency": null,
        "is_best": false,
        "error_detail": "连接失败"
      },
      {
        "timestamp": "2025-09-20T23:00:35.991569",
        "status": "down",
        "latency": null,
        "is_best": false,
        "error_detail": "连接失败"
      },
      {
        "timestamp": "2025-09-21T00:00:34.819501",
        "status": "down",
        "latency": null,
        "is_best": false,
        "error_detail": "连接失败"
      },
      {
        "timestamp": "2025-09-21T01:00:28.418114",
        "status": "down",
        "latency": null,
        "is_best": false,
        "error_detail": "连接失败"
      },
      {
        "timestamp": "2025-09-21T02:00:31.816371",
        "status": "down",
        "latency": null,
        "is_best": false,
        "error_detail": "连接失败"
      },
      {
        "timestamp": "2025-09-21T03:00:23.131299",
        "status": "down",
        "latency": null,
        "is_best": false,
        "error_detail": "连接失败"
      },
      {
        "timestamp": "2025-09-21T04:00:26.314580",
        "status": "down",
        "latency": null,
        "is_best": false,
        "error_detail": "连接失败"
      },
      {
        "timestamp": "2025-09-21T05:00:27.022713",
        "status": "down",
        "latency": null,
        "is_best": false,
        "error_detail": "连接失败"
      },
      {
        "timestamp": "2025-09-21T06:00:25.115821",
        "status": "down",
        "latency": null,
        "is_best": false,
        "error_detail": "连接失败"
      },
      {
        "timestamp": "2025-09-21T07:03:12.979318",
        "status": "down",
        "latency": null,
        "is_best": false,
        "error_detail": "连接失败"
      },
      {
        "timestamp": "2025-09-21T07:50:32.185707",
        "status": "down",
        "latency": null,
        "is_best": false,
        "error_detail": "连接失败"
      }
    ]
  },
  "小斑": {
    "http://xsayang.fun:12512": [
      {
        "timestamp": "2025-09-20T08:00:21.061936",
        "status": "up",
        "latency": 0.224538,
        "is_best": true
      },
      {
        "timestamp": "2025-09-20T10:00:24.973184",
        "status": "up",
        "latency": 0.252529,
        "is_best": true
      },
      {
        "timestamp": "2025-09-20T11:00:21.446557",
        "status": "up",
        "latency": 0.240516,
        "is_best": true
      },
      {
        "timestamp": "2025-09-20T12:00:23.388090",
        "status": "up",
        "latency": 0.542884,
        "is_best": true
      },
      {
        "timestamp": "2025-09-20T13:00:22.479208",
        "status": "up",
        "latency": 0.56462,
        "is_best": true
      },
      {
        "timestamp": "2025-09-20T14:00:24.342514",
        "status": "up",
        "latency": 0.240627,
        "is_best": true
      },
      {
        "timestamp": "2025-09-20T15:00:27.738307",
        "status": "up",
        "latency": 0.506799,
        "is_best": true
      },
      {
        "timestamp": "2025-09-20T16:00:26.380303",
        "status": "up",
        "latency": 0.233439,
        "is_best": true
      },
      {
        "timestamp": "2025-09-20T17:00:23.787407",
        "status": "up",
        "latency": 0.226134,
        "is_best": true
      },
      {
        "timestamp": "2025-09-20T18:00:22.554821",
        "status": "up",
        "latency": 0.223009,
        "is_best": true
      },
      {
        "timestamp": "2025-09-20T19:00:24.555773",
        "status": "up",
        "latency": 0.229547,
        "is_best": true
      },
      {
        "timestamp": "2025-09-20T20:00:25.580229",
        "status": "up",
        "latency": 0.257795,
        "is_best": true
      },
      {
        "timestamp": "2025-09-20T21:00:34.357406",
        "status": "up",
        "latency": 0.252677,
        "is_best": true
      },
      {
        "timestamp": "2025-09-20T22:00:30.230954",
        "status": "up",
        "latency": 0.50945,
        "is_best": true
      },
      {
        "timestamp": "2025-09-20T23:00:35.991569",
        "status": "up",
        "latency": 0.262452,
        "is_best": true
      },
      {
        "timestamp": "2025-09-21T00:00:34.819501",
        "status": "up",
        "latency": 0.21699,
        "is_best": true
      },
      {
        "timestamp": "2025-09-21T01:00:28.418114",
        "status": "up",
        "latency": 0.250187,
        "is_best": true
      },
      {
        "timestamp": "2025-09-21T02:00:31.816371",
        "status": "up",
        "latency": 0.245696,
        "is_best": true
      },
      {
        "timestamp": "2025-09-21T03:00:23.131299",
        "status": "up",
        "latency": 0.248966,
        "is_best": true
      },
      {
        "timestamp": "2025-09-21T04:00:26.314580",
        "status": "up",
        "latency": 0.244626,
        "is_best": true
      },
      {
        "timestamp": "2025-09-21T05:00:27.022713",
        "status": "up",
        "latency": 0.532286,
        "is_best": true
      },
      {
        "timestamp": "2025-09-21T06:00:25.115821",
        "status": "up",
        "latency": 0.215476,
        "is_best": true
      },
      {
        "timestamp": "2025-09-21T07:03:12.979318",
        "status": "up",
        "latency": 0.541486,
        "is_best": true
      },
      {
        "timestamp": "2025-09-21T07:50:32.185707",
        "status": "up",
        "latency": 0.222773,
        "is_best": true
      }
    ]
  }
}<|MERGE_RESOLUTION|>--- conflicted
+++ resolved
@@ -1016,13 +1016,6 @@
         "status": "up",
         "latency": 0.345572,
         "is_best": false
-<<<<<<< HEAD
-      }
-    ]
-  },
-  "蜡笔": {
-"https://feimao666.fun": [
-=======
       },
       {
         "timestamp": "2025-09-21T07:50:32.185707",
@@ -1034,7 +1027,6 @@
   },
   "蜡笔": {
     "https://feimao666.fun": [
->>>>>>> f1c69c7f
       {
         "timestamp": "2025-09-20T08:00:21.061936",
         "status": "up",
